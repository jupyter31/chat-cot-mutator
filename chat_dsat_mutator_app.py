--- conflicted
+++ resolved
@@ -93,9 +93,6 @@
     with st.spinner("Mutating chat samples..."):
         try:
             st.session_state.chat_index = 0
-<<<<<<< HEAD
-            (st.session_state.mutated_chat_samples, st.session_state.mutation_messages, st.session_state.differences, st.session_state.new_responses, st.session_state.errors) = run_full_process(st.session_state.model, st.session_state.chat_samples, st.session_state.mutation_request, st.session_state.system_prompt, st.session_state.mutation_messages)
-=======
 
             (
                 st.session_state.mutated_chat_samples, 
@@ -106,7 +103,6 @@
                 st.session_state.errors
             ) = run_full_process(st.session_state.model, st.session_state.chat_samples, st.session_state.mutation_request, st.session_state.system_prompt, st.session_state.mutation_messages)
             
->>>>>>> 99faadfe
             st.session_state.show_results = True
         except Exception as e:
             st.error(e)
