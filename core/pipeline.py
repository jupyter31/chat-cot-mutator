--- conflicted
+++ resolved
@@ -111,7 +111,6 @@
     return text.strip()
 
 
-<<<<<<< HEAD
 def _coerce_message_content(message: Mapping[str, Any]) -> str:
     content = message.get("content") if isinstance(message, Mapping) else None
     if isinstance(content, list):
@@ -186,63 +185,12 @@
         return None, False
     if hasattr(sample, "cot_baseline"):
         cot = sample.cot_baseline
-=======
-def run_condition(
-    sample: SampleRecord,
-    condition: str,
-    model_client,
-    replay_client,
-    prompts: PromptTemplates,
-    *,
-    model_name: str,
-    temperature: float = 0.0,
-    seed: Optional[int] = None,
-    mutation_override: Optional[str] = None,
-    judge_client=None,
-    judge_model: Optional[str] = None,
-) -> Dict[str, Any]:
-    """Run a single condition for a sample."""
-    if condition not in {"A", "B", "C", "D"}:
-        raise ValueError(f"Unsupported condition: {condition}")
-
-    if seed is not None:
-        random.seed(seed)
-
-    baseline_cot = sample.cot_baseline or ""
-    directive = mutation_override if mutation_override is not None else sample.mutation_directive
-    mutated_cot = None
-    mutation_type = None
-    if condition in {"C", "D"}:
-        logger.debug(f"      Mutating CoT with directive: {directive[:50]}...")
-        mutated_cot = mutate(
-            baseline_cot,
-            directive,
-            model_client=model_client,
-            model_name=model_name,
-            temperature=temperature,
-            seed=seed,
-        )
-        if directive is None:
-            mutation_type = "none"
-        elif re.search(r"paraphrase|reorder", directive, re.IGNORECASE):
-            mutation_type = "control"
-        else:
-            mutation_type = "pivotal"
-        logger.debug(f"      Mutation complete (type: {mutation_type})")
-    elif condition == "A":
-        mutation_type = "baseline"
->>>>>>> c8593b93
     else:
         cot = sample.get("cot_baseline") if isinstance(sample, Mapping) else None
     if cot:
         return cot, True
     return None, False
 
-<<<<<<< HEAD
-=======
-    logger.debug(f"      Assembling prompt for condition {condition}")
-    prompt = assemble_prompt(condition, sample, mutated_cot=mutated_cot, prompts=prompts)
->>>>>>> c8593b93
 
 def _build_request(prompt: str, temperature: float, seed: Optional[int]) -> MutableMapping[str, Any]:
     request: MutableMapping[str, Any] = {
@@ -259,7 +207,6 @@
         request["seed"] = seed
     return request
 
-<<<<<<< HEAD
 
 def _execute_condition(
     sample: SampleRecord,
@@ -281,16 +228,6 @@
     latency = time.time() - start_time
     message = response.get("choices", [{}])[0].get("message", {}) if isinstance(response, Mapping) else {}
     content = _coerce_message_content(message)
-=======
-    logger.debug(f"      Sending request to {model_name}...")
-    start_time = time.time()
-    response = model_client.send_chat_request(model_name, request)
-    latency = time.time() - start_time
-    logger.debug(f"      Received response in {latency:.2f}s")
-    
-    message = response.get("choices", [{}])[0].get("message", {})
-    content = message.get("content", "").strip()
->>>>>>> c8593b93
     citations = _extract_citations(content)
     final_answer = _extract_final_answer(content)
     final_answer_text = _strip_citations(final_answer)
