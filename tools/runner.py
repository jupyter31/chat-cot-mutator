--- conflicted
+++ resolved
@@ -4,12 +4,9 @@
 import argparse
 import csv
 import json
-<<<<<<< HEAD
 import re
 from dataclasses import dataclass
-=======
 import logging
->>>>>>> c8593b93
 from pathlib import Path
 from typing import Any, Dict, List, Optional, Tuple
 
@@ -339,12 +336,7 @@
     output_dir.mkdir(parents=True, exist_ok=True)
     logger.info(f"Output directory: {output_dir}")
 
-<<<<<<< HEAD
     model_spec = config.get("model") or "openai:gpt-4o"
-=======
-    logger.info("Initializing model client...")
-    model_spec = config.get("model") or "openai:gpt-4o"  # Default to openai if not specified
->>>>>>> c8593b93
     if model_client is None:
         model_client, resolved_model_name = _create_model_client(model_spec)
         logger.info(f"✓ Created model client: {resolved_model_name}")
@@ -398,7 +390,6 @@
         logger.info(f"Sample {idx+1}/{len(samples)}: {sample.id}")
         replay_client = ReplayToolClient(sample.frozen_context.tool_outputs)
         mutation_override = _determine_mutation(sample, mutation_policy, idx)
-<<<<<<< HEAD
         sample_results = run_sample(
             sample,
             model_client,
@@ -410,42 +401,6 @@
         for record in sample_results:
             _append_common_metadata(record, cfg)
             all_results.append(record)
-=======
-        for condition in conditions:
-            run_count += 1
-            logger.info(f"  [{run_count}/{total_runs}] Running condition {condition}...")
-            replay_client.reset()
-            judge_client = None
-            judge_model = None
-            if judge_mode == "llm":
-                if judge_model_spec:
-                    # Use separate model for judge
-                    logger.info(f"    • Initializing separate judge model: {judge_model_spec}")
-                    judge_client, judge_model = _create_model_client(judge_model_spec)
-                else:
-                    # Use same model as main inference
-                    judge_client = model_client
-                    judge_model = resolved_model_name
-            result = run_condition(
-                sample,
-                condition,
-                model_client,
-                replay_client,
-                prompts,
-                model_name=resolved_model_name,
-                temperature=temperature,
-                seed=seed_value,
-                mutation_override=mutation_override,
-                judge_client=judge_client,
-                judge_model=judge_model,
-            )
-            result["run_seed"] = seed_value
-            result["temperature"] = temperature
-            result["judge_mode"] = judge_mode
-            all_results.append(result)
-            logger.info(f"    ✓ Completed condition {condition} (grounded: {result['judge']['is_grounded']})")
-            logger.info(f"    ✓ Completed condition {condition} (grounded: {result['judge']['is_grounded']})")
->>>>>>> c8593b93
 
     logger.info("")
     logger.info("="*60)
@@ -518,32 +473,10 @@
     print(f"[Runner] Config file: {args.config}")
     print(f"[Runner] Loaded config keys: {list(config.keys())}")
 
-<<<<<<< HEAD
-    cli_overrides = {
-        "input": args.input or config.get("input"),
-        "output_dir": args.output_dir or config.get("output_dir"),
-        "model": args.model or config.get("model"),
-        "temperature": args.temperature if args.temperature is not None else config.get("temperature"),
-        "seed": args.seed if args.seed is not None else config.get("seed"),
-        "conditions": args.conditions or config.get("conditions"),
-        "batch_size": args.batch_size,
-        "judge": args.judge or config.get("judge"),
-        "judge_model": args.judge_model or config.get("judge_model"),
-        "mutation_policy": args.mutation_policy or config.get("mutation_policy"),
-        "max_samples": args.max_samples or config.get("max_samples"),
-    }
-
-    merged = dict(config)
-    merged.update({k: v for k, v in cli_overrides.items() if v is not None})
-
-    if "input" not in merged or "output_dir" not in merged:
-        raise ValueError("Both 'input' and 'output_dir' must be specified via config or CLI")
-=======
     # Validate required config keys
     missing = [key for key in ["input", "output_dir"] if not config.get(key)]
     if missing:
         raise SystemExit(f"Missing required configuration values: {', '.join(missing)}")
->>>>>>> c8593b93
 
     run_experiment(config)
 
